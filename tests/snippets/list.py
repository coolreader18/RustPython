from testutils import assert_raises

x = [1, 2, 3]
assert x[0] == 1
assert x[1] == 2
# assert x[7]

y = [2, *x]
assert y == [2, 1, 2, 3]

y.extend(x)
assert y == [2, 1, 2, 3, 1, 2, 3]

assert x * 0 == [], "list __mul__ by 0 failed"
assert x * -1 == [], "list __mul__ by -1 failed"
assert x * 2 == [1, 2, 3, 1, 2, 3], "list __mul__ by 2 failed"

# index()
assert ['a', 'b', 'c'].index('b') == 1
assert [5, 6, 7].index(7) == 2
assert_raises(ValueError, lambda: ['a', 'b', 'c'].index('z'))

x = [[1,0,-3], 'a', 1]
y = [[3,2,1], 'z', 2]
assert x < y, "list __lt__ failed"

x = [5, 13, 31]
y = [1, 10, 29]
assert x > y, "list __gt__ failed"


x = [0, 1, 2]
assert x.pop() == 2
assert x == [0, 1]

def test_pop(lst, idx, value, new_lst):
    assert lst.pop(idx) == value
    assert lst == new_lst
test_pop([0, 1, 2], -1, 2, [0, 1])
test_pop([0, 1, 2], 0, 0, [1, 2])
test_pop([0, 1, 2], 1, 1, [0, 2])
test_pop([0, 1, 2], 2, 2, [0, 1])
assert_raises(IndexError, lambda: [].pop())
assert_raises(IndexError, lambda: [].pop(0))
assert_raises(IndexError, lambda: [].pop(-1))
assert_raises(IndexError, lambda: [0].pop(1))
assert_raises(IndexError, lambda: [0].pop(-2))

recursive = []
recursive.append(recursive)
assert repr(recursive) == "[[...]]"

# insert()
x = ['a', 'b', 'c']
x.insert(0, 'z') # insert is in-place, no return value
assert x == ['z', 'a', 'b', 'c']

x = ['a', 'b', 'c']
x.insert(100, 'z')
assert x == ['a', 'b', 'c', 'z']

x = ['a', 'b', 'c']
x.insert(-1, 'z')
assert x == ['a', 'b', 'z', 'c']

x = ['a', 'b', 'c']
x.insert(-100, 'z')
assert x == ['z', 'a', 'b', 'c']

assert_raises(OverflowError, lambda: x.insert(100000000000000000000, 'z'))

x = [[], 2, {}]
y = x.copy()
assert x is not y
assert x == y
assert all(a is b for a, b in zip(x, y))
y.append(4)
assert x != y

a = [1, 2, 3]
assert len(a) == 3
a.remove(1)
assert len(a) == 2
assert not 1 in a

assert_raises(ValueError, lambda: a.remove(10), 'Remove not exist element')

foo = bar = [1]
foo += [2]
assert (foo, bar) == ([1, 2], [1, 2])


x = [1]
x.append(x)
assert x in x
assert x.index(x) == 1
assert x.count(x) == 1
x.remove(x)
assert x not in x

class Foo(object):
    def __eq__(self, x):
        return False

foo = Foo()
foo1 = Foo()
x = [1, foo, 2, foo, []]
assert x == x
assert foo in x
assert 2 in x
assert x.index(foo) == 1
assert x.count(foo) == 2
assert x.index(2) == 2
assert [] in x
assert x.index([]) == 4
assert foo1 not in x
x.remove(foo)
assert x.index(foo) == 2
assert x.count(foo) == 1

x = []
x.append(x)
assert x == x

a = [1, 2, 3]
b = [1, 2, 3]
c = [a, b]
a.append(c)
b.append(c)

assert a == b

assert [foo] == [foo]

for size in [1, 2, 3, 4, 5, 8, 10, 100, 1000]:
   lst = list(range(size))
   orig = lst[:]
   lst.sort()
   assert lst == orig
   assert sorted(lst) == orig
   assert_raises(ZeroDivisionError, lambda: sorted(lst, key=lambda x: 1/x))
   lst.reverse()
   assert sorted(lst) == orig
   assert sorted(lst, reverse=True) == lst
   assert sorted(lst, key=lambda x: -x) == lst
   assert sorted(lst, key=lambda x: -x, reverse=True) == orig

assert sorted([(1, 2, 3), (0, 3, 6)]) == [(0, 3, 6), (1, 2, 3)]
assert sorted([(1, 2, 3), (0, 3, 6)], key=lambda x: x[0]) == [(0, 3, 6), (1, 2, 3)]
assert sorted([(1, 2, 3), (0, 3, 6)], key=lambda x: x[1]) == [(1, 2, 3), (0, 3, 6)]
assert sorted([(1, 2), (), (5,)], key=len) == [(), (5,), (1, 2)]

lst = [3, 1, 5, 2, 4]
class C:
  def __init__(self, x): self.x = x
  def __lt__(self, other): return self.x < other.x
lst.sort(key=C)
assert lst == [1, 2, 3, 4, 5]

lst = [3, 1, 5, 2, 4]
class C:
  def __init__(self, x): self.x = x
  def __gt__(self, other): return self.x > other.x
lst.sort(key=C)
assert lst == [1, 2, 3, 4, 5]

lst = [5, 1, 2, 3, 4]
def f(x):
    lst.append(1)
    return x
assert_raises(ValueError, lambda: lst.sort(key=f)) # "list modified during sort"
assert lst == [1, 2, 3, 4, 5]

# __delitem__
x = ['a', 'b', 'c']
del x[0]
assert x == ['b', 'c']

x = ['a', 'b', 'c']
del x[-1]
assert x == ['a', 'b']

x = y = [1, 2, 3, 4, 5, 6, 7, 8, 10, 11, 12, 13, 14, 15]
del x[2:14:3]
assert x == y
assert x == [1, 2, 4, 5, 7, 8, 11, 12, 14, 15]
assert y == [1, 2, 4, 5, 7, 8, 11, 12, 14, 15]

x = [1, 2, 3, 4, 5, 6, 7, 8, 10, 11, 12, 13, 14, 15]
del x[-5:]
assert x == [1, 2, 3, 4, 5, 6, 7, 8, 10]

x = list(range(12))
del x[10:2:-2]
assert x == [0,1,2,3,5,7,9,11]

def bad_del_1():
  del ['a', 'b']['a']
assert_raises(TypeError, bad_del_1)

def bad_del_2():
  del ['a', 'b'][2]
assert_raises(IndexError, bad_del_2)

<<<<<<< HEAD
# __setitem__

# simple index
x = [1, 2, 3, 4, 5]
x[0] = 'a'
assert x == ['a', 2, 3, 4, 5]
x[-1] = 'b'
assert x == ['a', 2, 3, 4, 'b']
# make sure refrences are assigned correctly
y = []
x[1] = y
y.append(100)
assert x[1] == y
assert x[1] == [100]

#index bounds
def set_index_out_of_bounds_high():
  x = [0, 1, 2, 3, 4]
  x[5] = 'a' 

def set_index_out_of_bounds_low():
  x = [0, 1, 2, 3, 4]
  x[-6] = 'a' 

assert_raises(IndexError, set_index_out_of_bounds_high)
assert_raises(IndexError, set_index_out_of_bounds_low)

# non stepped slice index
a = list(range(10))
x = a[:]
y = a[:]
assert x == [0, 1, 2, 3, 4, 5, 6, 7, 8, 9]
# replace whole list
x[:] = ['a', 'b', 'c']
y[::1] = ['a', 'b', 'c']
assert x == ['a', 'b', 'c']
assert x == y
# splice list start
x = a[:]
y = a[:]
z = a[:]
zz = a[:]
x[:1] = ['a', 'b', 'c']
y[0:1] = ['a', 'b', 'c']
z[:1:1] = ['a', 'b', 'c']
zz[0:1:1] = ['a', 'b', 'c']
assert x == ['a', 'b', 'c', 1, 2, 3, 4, 5, 6, 7, 8, 9]
assert x == y
assert x == z
assert x == zz
# splice list end
x = a[:]
y = a[:]
z = a[:]
zz = a[:]
x[5:] = ['a', 'b', 'c']
y[5::1] = ['a', 'b', 'c']
z[5:10] = ['a', 'b', 'c']
zz[5:10:1] = ['a', 'b', 'c']
assert x == [0, 1, 2, 3, 4, 'a', 'b', 'c']
assert x == y
assert x == z
assert x == zz
# insert sec
x = a[:]
y = a[:]
z = a[:]
zz = a[:]
x[1:1] = ['a', 'b', 'c']
y[1:0] = ['a', 'b', 'c']
z[1:1:1] = ['a', 'b', 'c']
zz[1:0:1] = ['a', 'b', 'c']
assert x == [0, 'a', 'b', 'c', 1, 2, 3, 4, 5, 6, 7, 8, 9]
assert x == y
assert x == z
assert x == zz
# same but negative indexes?
x = a[:]
y = a[:]
z = a[:]
zz = a[:]
x[-1:-1] = ['a', 'b', 'c']
y[-1:9] = ['a', 'b', 'c']
z[-1:-1:1] = ['a', 'b', 'c']
zz[-1:9:1] = ['a', 'b', 'c']
assert x == [0, 1, 2, 3, 4, 5, 6, 7, 8, 'a', 'b', 'c', 9]
assert x == y
assert x == z
assert x == zz
# splice mid
x = a[:]
y = a[:]
x[3:5] = ['a', 'b', 'c', 'd', 'e']
y[3:5:1] = ['a', 'b', 'c', 'd', 'e']
assert x == [0, 1, 2, 'a', 'b', 'c', 'd', 'e', 5, 6, 7, 8, 9]
assert x == y
x = a[:]
x[3:5] = ['a']
assert x == [0, 1, 2, 'a', 5, 6, 7, 8, 9]
# assign empty to non stepped empty slice does nothing 
x = a[:]
y = a[:]
x[5:2] = []
y[5:2:1] = []
assert x == a
assert y == a
# assign empty to non stepped slice removes elems
x = a[:]
y = a[:]
x[2:8] = []
y[2:8:1] = []
assert x == [0, 1, 8, 9]
assert x == y
# make sure refrences are assigned correctly
yy = []
x = a[:]
y = a[:]
x[3:5] = ['a', 'b', 'c', 'd', yy]
y[3:5:1] = ['a', 'b', 'c', 'd', yy]
assert x == [0, 1, 2, 'a', 'b', 'c', 'd', [], 5, 6, 7, 8, 9]
assert x == y
yy.append(100)
assert x == [0, 1, 2, 'a', 'b', 'c', 'd', [100], 5, 6, 7, 8, 9]
assert x == y
assert x[7] == yy
assert x[7] == [100]
assert y[7] == yy
assert y[7] == [100]

# no zero step
def no_zero_step_set():
  x = [1, 2, 3, 4, 5]
  x[0:4:0] = [11, 12, 13, 14, 15]
assert_raises(ValueError, no_zero_step_set)

# stepped slice index
# forward slice
x = a[:]
x[2:8:2] = ['a', 'b', 'c']
assert x == [0, 1, 'a', 3, 'b', 5, 'c', 7, 8, 9]
x = a[:]
y = a[:]
z = a[:]
zz = a[:]
c = ['a', 'b', 'c', 'd', 'e']
x[::2] = c
y[-10::2] = c
z[0:10:2] = c
zz[-13:13:2] = c # slice indexes will be truncated to bounds
assert x == ['a', 1, 'b', 3, 'c', 5, 'd', 7, 'e', 9]
assert x == y
assert x == z
assert x == zz
# backward slice
x = a[:]
x[8:2:-2] = ['a', 'b', 'c']
assert x == [0, 1, 2, 3, 'c', 5, 'b', 7, 'a', 9]
x = a[:]
y = a[:]
z = a[:]
zz = a[:]
c =  ['a', 'b', 'c', 'd', 'e', 'f', 'g', 'h', 'i', 'j']
x[::-1] = c
y[9:-11:-1] = c
z[9::-1] = c
zz[11:-13:-1] = c # slice indexes will be truncated to bounds
assert x == ['j', 'i', 'h', 'g', 'f', 'e', 'd', 'c', 'b', 'a']
assert x == y
assert x == z
assert x == zz
# step size bigger than len
x = a[:]
x[::200] = ['a']
assert x == ['a', 1, 2, 3, 4, 5, 6, 7, 8, 9]
x = a[:]
x[5::200] = ['a']
assert x == [0, 1, 2, 3, 4, 'a', 6, 7, 8, 9]

# bad stepped slices
def stepped_slice_assign_too_big():
  x = [0, 1, 2, 3, 4]
  x[::2] = ['a', 'b', 'c', 'd']

assert_raises(ValueError, stepped_slice_assign_too_big)

def stepped_slice_assign_too_small():
  x = [0, 1, 2, 3, 4]
  x[::2] = ['a', 'b']

assert_raises(ValueError, stepped_slice_assign_too_small)

# must assign iter t0 slice
def must_assign_iter_to_slice():
  x = [0, 1, 2, 3, 4]
  x[::2] = 42

assert_raises(TypeError, must_assign_iter_to_slice)

# other iterables?
a = list(range(10))

# string
x = a[:]
x[3:8] = "abcdefghi"
assert x == [0, 1, 2, 'a', 'b', 'c', 'd', 'e', 'f', 'g', 'h', 'i', 8, 9]

# tuple
x = a[:]
x[3:8] = (11, 12, 13, 14, 15)
assert x == [0, 1, 2, 11, 12, 13, 14, 15, 8, 9]

# class
# __next__
class CIterNext:
  def __init__(self, sec=(1, 2, 3)):
    self.sec = sec
    self.index = 0
  def __iter__(self):
    return self
  def __next__(self):
    if self.index >= len(self.sec):
      raise StopIteration
    v = self.sec[self.index]
    self.index += 1
    return v

x = list(range(10))
x[3:8] = CIterNext()
assert x == [0, 1, 2, 1, 2, 3, 8, 9]

# __iter__ yield
class CIter:
  def __init__(self, sec=(1, 2, 3)):
    self.sec = sec
  def __iter__(self):
    for n in self.sec:
      yield n

x = list(range(10))
x[3:8] = CIter()
assert x == [0, 1, 2, 1, 2, 3, 8, 9]

# __getitem but no __iter__ sequence
class CGetItem:
  def __init__(self, sec=(1, 2, 3)):
    self.sec = sec
  def __getitem__(self, sub):
    return self.sec[sub]

x = list(range(10))
x[3:8] = CGetItem()
assert x == [0, 1, 2, 1, 2, 3, 8, 9]

# iter raises error
class CIterError:
  def __iter__(self):
    for i in range(10):
      if i > 5:
        raise RuntimeError
      yield i

def bad_iter_assign():
  x = list(range(10))
  x[3:8] = CIterError()

assert_raises(RuntimeError, bad_iter_assign)

# slice assign when step or stop is -1

a = list(range(10))
x = a[:]
x[-1:-5:-1] = ['a', 'b', 'c', 'd']
assert x == [0, 1, 2, 3, 4, 5, 'd', 'c', 'b', 'a']
x = a[:]
x[-5:-1:-1] = []
=======
# is step != 1 and start or stop of slice == -1
x = list(range(10))
del x[-1:-5:-1]
assert x == [0, 1, 2, 3, 4, 5]
x = list(range(10))
del x[-5:-1:-1]
>>>>>>> 1101b657
assert x == [0, 1, 2, 3, 4, 5, 6, 7, 8, 9]<|MERGE_RESOLUTION|>--- conflicted
+++ resolved
@@ -202,7 +202,6 @@
   del ['a', 'b'][2]
 assert_raises(IndexError, bad_del_2)
 
-<<<<<<< HEAD
 # __setitem__
 
 # simple index
@@ -221,11 +220,11 @@
 #index bounds
 def set_index_out_of_bounds_high():
   x = [0, 1, 2, 3, 4]
-  x[5] = 'a' 
+  x[5] = 'a'
 
 def set_index_out_of_bounds_low():
   x = [0, 1, 2, 3, 4]
-  x[-6] = 'a' 
+  x[-6] = 'a'
 
 assert_raises(IndexError, set_index_out_of_bounds_high)
 assert_raises(IndexError, set_index_out_of_bounds_low)
@@ -302,7 +301,7 @@
 x = a[:]
 x[3:5] = ['a']
 assert x == [0, 1, 2, 'a', 5, 6, 7, 8, 9]
-# assign empty to non stepped empty slice does nothing 
+# assign empty to non stepped empty slice does nothing
 x = a[:]
 y = a[:]
 x[5:2] = []
@@ -471,19 +470,17 @@
 assert_raises(RuntimeError, bad_iter_assign)
 
 # slice assign when step or stop is -1
-
 a = list(range(10))
 x = a[:]
 x[-1:-5:-1] = ['a', 'b', 'c', 'd']
 assert x == [0, 1, 2, 3, 4, 5, 'd', 'c', 'b', 'a']
 x = a[:]
 x[-5:-1:-1] = []
-=======
+assert x == [0, 1, 2, 3, 4, 5, 6, 7, 8, 9]
+
 # is step != 1 and start or stop of slice == -1
 x = list(range(10))
 del x[-1:-5:-1]
 assert x == [0, 1, 2, 3, 4, 5]
 x = list(range(10))
-del x[-5:-1:-1]
->>>>>>> 1101b657
-assert x == [0, 1, 2, 3, 4, 5, 6, 7, 8, 9]+del x[-5:-1:-1]