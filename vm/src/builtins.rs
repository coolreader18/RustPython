//! Builtin function definitions.
//!
//! Implements functions listed here: https://docs.python.org/3/library/builtins.html

// use std::ops::Deref;
use std::char;
use std::io::{self, Write};

use super::compile;
use super::obj::objbool;
use super::obj::objdict;
use super::obj::objint;
use super::obj::objiter;
use super::obj::objstr;
use super::obj::objtype;
use super::pyobject::{
    AttributeProtocol, IdProtocol, PyContext, PyFuncArgs, PyObject, PyObjectKind, PyObjectRef,
    PyResult, Scope, TypeProtocol,
};
use super::vm::VirtualMachine;
use num_bigint::ToBigInt;
use num_traits::{Signed, ToPrimitive, Zero};

fn get_locals(vm: &mut VirtualMachine) -> PyObjectRef {
    let d = vm.new_dict();
    // TODO: implement dict_iter_items?
    let locals = vm.get_locals();
    let key_value_pairs = objdict::get_key_value_pairs(&locals);
    for (key, value) in key_value_pairs {
        objdict::set_item(&d, &key, &value);
    }
    d
}

fn dir_locals(vm: &mut VirtualMachine) -> PyObjectRef {
    get_locals(vm)
}

fn dir_object(vm: &mut VirtualMachine, obj: &PyObjectRef) -> PyObjectRef {
    // Gather all members here:
    let attributes = objtype::get_attributes(obj);
    let mut members: Vec<String> = attributes.into_iter().map(|(n, _o)| n).collect();

    // Sort members:
    members.sort();

    let members_pystr = members.into_iter().map(|m| vm.ctx.new_str(m)).collect();
    vm.ctx.new_list(members_pystr)
}

fn builtin_abs(vm: &mut VirtualMachine, args: PyFuncArgs) -> PyResult {
    arg_check!(vm, args, required = [(x, None)]);
    match vm.get_method(x.clone(), "__abs__") {
        Ok(attrib) => vm.invoke(attrib, PyFuncArgs::new(vec![], vec![])),
        Err(..) => Err(vm.new_type_error("bad operand for abs".to_string())),
    }
}

fn builtin_all(vm: &mut VirtualMachine, args: PyFuncArgs) -> PyResult {
    arg_check!(vm, args, required = [(iterable, None)]);
    let items = vm.extract_elements(iterable)?;
    for item in items {
        let result = objbool::boolval(vm, item)?;
        if !result {
            return Ok(vm.new_bool(false));
        }
    }
    Ok(vm.new_bool(true))
}

fn builtin_any(vm: &mut VirtualMachine, args: PyFuncArgs) -> PyResult {
    arg_check!(vm, args, required = [(iterable, None)]);
    let items = vm.extract_elements(iterable)?;
    for item in items {
        let result = objbool::boolval(vm, item)?;
        if result {
            return Ok(vm.new_bool(true));
        }
    }
    Ok(vm.new_bool(false))
}

// builtin_ascii

fn builtin_bin(vm: &mut VirtualMachine, args: PyFuncArgs) -> PyResult {
    arg_check!(vm, args, required = [(number, Some(vm.ctx.int_type()))]);

    let n = objint::get_value(number);
    let s = if n.is_negative() {
        format!("-0b{:b}", n.abs())
    } else {
        format!("0b{:b}", n)
    };

    Ok(vm.new_str(s))
}

// builtin_breakpoint

fn builtin_callable(vm: &mut VirtualMachine, args: PyFuncArgs) -> PyResult {
    arg_check!(vm, args, required = [(obj, None)]);
    // TODO: is this a sufficiently thorough check?
    let is_callable = obj.has_attr("__call__");
    Ok(vm.new_bool(is_callable))
}

fn builtin_chr(vm: &mut VirtualMachine, args: PyFuncArgs) -> PyResult {
    arg_check!(vm, args, required = [(i, Some(vm.ctx.int_type()))]);

    let code_point = objint::get_value(i).to_u32().unwrap();

    let txt = match char::from_u32(code_point) {
        Some(value) => value.to_string(),
        None => '_'.to_string(),
    };

    Ok(vm.new_str(txt))
}

fn builtin_compile(vm: &mut VirtualMachine, args: PyFuncArgs) -> PyResult {
    arg_check!(
        vm,
        args,
        required = [
            (source, None),
            (filename, Some(vm.ctx.str_type())),
            (mode, Some(vm.ctx.str_type()))
        ]
    );
    let source = objstr::get_value(source);
    // TODO: fix this newline bug:
    let source = format!("{}\n", source);

    let mode = {
        let mode = objstr::get_value(mode);
        if mode == String::from("exec") {
            compile::Mode::Exec
        } else if mode == "eval".to_string() {
            compile::Mode::Eval
        } else if mode == "single".to_string() {
            compile::Mode::Single
        } else {
            return Err(
                vm.new_value_error("compile() mode must be 'exec', 'eval' or single'".to_string())
            );
        }
    };

    let filename = objstr::get_value(filename);

    compile::compile(vm, &source, mode, Some(filename))
}

fn builtin_delattr(vm: &mut VirtualMachine, args: PyFuncArgs) -> PyResult {
    arg_check!(
        vm,
        args,
        required = [(obj, None), (attr, Some(vm.ctx.str_type()))]
    );
    vm.del_attr(obj, attr.clone())
}

fn builtin_dir(vm: &mut VirtualMachine, args: PyFuncArgs) -> PyResult {
    if args.args.is_empty() {
        Ok(dir_locals(vm))
    } else {
        let obj = args.args.into_iter().next().unwrap();
        Ok(dir_object(vm, &obj))
    }
}

fn builtin_divmod(vm: &mut VirtualMachine, args: PyFuncArgs) -> PyResult {
    arg_check!(vm, args, required = [(x, None), (y, None)]);
    match vm.get_method(x.clone(), "__divmod__") {
        Ok(attrib) => vm.invoke(attrib, PyFuncArgs::new(vec![y.clone()], vec![])),
        Err(..) => Err(vm.new_type_error("unsupported operand type(s) for divmod".to_string())),
    }
}

fn builtin_enumerate(vm: &mut VirtualMachine, args: PyFuncArgs) -> PyResult {
    arg_check!(
        vm,
        args,
        required = [(iterable, None)],
        optional = [(start, None)]
    );
    let items = vm.extract_elements(iterable)?;
    let start = if let Some(start) = start {
        objint::get_value(start)
    } else {
        Zero::zero()
    };
    let mut new_items = vec![];
    for (i, item) in items.into_iter().enumerate() {
        let element = vm
            .ctx
            .new_tuple(vec![vm.ctx.new_int(i.to_bigint().unwrap() + &start), item]);
        new_items.push(element);
    }
    Ok(vm.ctx.new_list(new_items))
}

fn builtin_eval(vm: &mut VirtualMachine, args: PyFuncArgs) -> PyResult {
    arg_check!(
        vm,
        args,
        required = [(source, None)],
        optional = [
            (_globals, Some(vm.ctx.dict_type())),
            (locals, Some(vm.ctx.dict_type()))
        ]
    );

    // Determine code object:
    let code_obj = if objtype::isinstance(source, &vm.ctx.code_type()) {
        source.clone()
    } else if objtype::isinstance(source, &vm.ctx.str_type()) {
        let mode = compile::Mode::Eval;
        let source = objstr::get_value(source);
        // TODO: fix this newline bug:
        let source = format!("{}\n", source);
        compile::compile(vm, &source, mode, None)?
    } else {
        return Err(vm.new_type_error("code argument must be str or code object".to_string()));
    };

    let locals = if let Some(locals) = locals {
        locals.clone()
    } else {
        vm.new_dict()
    };

    // TODO: handle optional globals
    // Construct new scope:
    let scope_inner = Scope {
        locals: locals,
        parent: None,
    };
    let scope = PyObject {
        kind: PyObjectKind::Scope { scope: scope_inner },
        typ: None,
    }
    .into_ref();

    // Run the source:
    vm.run_code_obj(code_obj.clone(), scope)
}

fn builtin_exec(vm: &mut VirtualMachine, args: PyFuncArgs) -> PyResult {
    arg_check!(
        vm,
        args,
        required = [(source, None)],
        optional = [
            (_globals, Some(vm.ctx.dict_type())),
            (locals, Some(vm.ctx.dict_type()))
        ]
    );

    // Determine code object:
    let code_obj = if objtype::isinstance(source, &vm.ctx.str_type()) {
        let mode = compile::Mode::Exec;
        let source = objstr::get_value(source);
        // TODO: fix this newline bug:
        let source = format!("{}\n", source);
        compile::compile(vm, &source, mode, None)?
    } else if objtype::isinstance(source, &vm.ctx.code_type()) {
        source.clone()
    } else {
        return Err(vm.new_type_error("source argument must be str or code object".to_string()));
    };

    // handle optional global and locals
    let locals = if let Some(locals) = locals {
        locals.clone()
    } else {
        vm.new_dict()
    };

    // TODO: use globals

    // Construct new scope:
    let scope_inner = Scope {
        locals: locals,
        parent: None,
    };
    let scope = PyObject {
        kind: PyObjectKind::Scope { scope: scope_inner },
        typ: None,
    }
    .into_ref();

    // Run the code:
    vm.run_code_obj(code_obj, scope)
}

fn builtin_filter(vm: &mut VirtualMachine, args: PyFuncArgs) -> PyResult {
    arg_check!(vm, args, required = [(function, None), (iterable, None)]);

    // TODO: process one element at a time from iterators.
    let iterable = vm.extract_elements(iterable)?;

    let mut new_items = vec![];
    for element in iterable {
        // apply function:
        let args = PyFuncArgs {
            args: vec![element.clone()],
            kwargs: vec![],
        };
        let result = vm.invoke(function.clone(), args)?;
        let result = objbool::boolval(vm, result)?;
        if result {
            new_items.push(element);
        }
    }

    Ok(vm.ctx.new_list(new_items))
}

fn builtin_format(vm: &mut VirtualMachine, args: PyFuncArgs) -> PyResult {
    arg_check!(
        vm,
        args,
        required = [(obj, None), (format_spec, Some(vm.ctx.str_type()))]
    );

    vm.call_method(obj, "__format__", vec![format_spec.clone()])
}

fn builtin_getattr(vm: &mut VirtualMachine, args: PyFuncArgs) -> PyResult {
    arg_check!(
        vm,
        args,
        required = [(obj, None), (attr, Some(vm.ctx.str_type()))]
    );
    vm.get_attribute(obj.clone(), attr.clone())
}

// builtin_globals

fn builtin_hasattr(vm: &mut VirtualMachine, args: PyFuncArgs) -> PyResult {
    arg_check!(
        vm,
        args,
        required = [(obj, None), (attr, Some(vm.ctx.str_type()))]
    );
    let has_attr = match vm.get_attribute(obj.clone(), attr.clone()) {
        Ok(..) => true,
        Err(..) => false,
    };
    Ok(vm.context().new_bool(has_attr))
}

fn builtin_hash(vm: &mut VirtualMachine, args: PyFuncArgs) -> PyResult {
    arg_check!(vm, args, required = [(obj, None)]);

    vm.call_method(obj, "__hash__", vec![])
}

// builtin_help

fn builtin_hex(vm: &mut VirtualMachine, args: PyFuncArgs) -> PyResult {
    arg_check!(vm, args, required = [(number, Some(vm.ctx.int_type()))]);

    let n = objint::get_value(number);
    let s = if n.is_negative() {
        format!("-0x{:x}", n.abs())
    } else {
        format!("0x{:x}", n)
    };

    Ok(vm.new_str(s))
}

fn builtin_id(vm: &mut VirtualMachine, args: PyFuncArgs) -> PyResult {
    arg_check!(vm, args, required = [(obj, None)]);

    Ok(vm.context().new_int(obj.get_id().to_bigint().unwrap()))
}

// builtin_input

fn builtin_isinstance(vm: &mut VirtualMachine, args: PyFuncArgs) -> PyResult {
    arg_check!(vm, args, required = [(obj, None), (typ, None)]);

    let isinstance = objtype::isinstance(obj, typ);
    Ok(vm.context().new_bool(isinstance))
}

fn builtin_issubclass(vm: &mut VirtualMachine, args: PyFuncArgs) -> PyResult {
    if args.args.len() != 2 {
        panic!("issubclass expects exactly two parameters");
    }

    let cls1 = &args.args[0];
    let cls2 = &args.args[1];

    Ok(vm.context().new_bool(objtype::issubclass(cls1, cls2)))
}

fn builtin_iter(vm: &mut VirtualMachine, args: PyFuncArgs) -> PyResult {
    arg_check!(vm, args, required = [(iter_target, None)]);
    objiter::get_iter(vm, iter_target)
}

fn builtin_len(vm: &mut VirtualMachine, args: PyFuncArgs) -> PyResult {
    arg_check!(vm, args, required = [(obj, None)]);
    let len_method_name = "__len__".to_string();
    match vm.get_method(obj.clone(), &len_method_name) {
        Ok(value) => vm.invoke(value, PyFuncArgs::default()),
        Err(..) => Err(vm.new_type_error(format!(
            "object of type '{}' has no method {:?}",
            objtype::get_type_name(&obj.typ()),
            len_method_name
        ))),
    }
}

fn builtin_locals(vm: &mut VirtualMachine, args: PyFuncArgs) -> PyResult {
    arg_check!(vm, args);
    Ok(vm.get_locals())
}

fn builtin_map(vm: &mut VirtualMachine, args: PyFuncArgs) -> PyResult {
    arg_check!(vm, args, required = [(function, None), (iter_target, None)]);
    let iterator = objiter::get_iter(vm, iter_target)?;
    let mut elements = vec![];
    loop {
        match vm.call_method(&iterator, "__next__", vec![]) {
            Ok(v) => {
                // Now apply function:
                let mapped_value = vm.invoke(
                    function.clone(),
                    PyFuncArgs {
                        args: vec![v],
                        kwargs: vec![],
                    },
                )?;
                elements.push(mapped_value);
            }
            Err(_) => break,
        }
    }

    trace!("Mapped elements: {:?}", elements);

    // TODO: when iterators are implemented, we can improve this function.
    Ok(vm.ctx.new_list(elements))
}

fn builtin_max(vm: &mut VirtualMachine, args: PyFuncArgs) -> PyResult {
    let candidates = if args.args.len() > 1 {
        args.args.clone()
    } else if args.args.len() == 1 {
        vm.extract_elements(&args.args[0])?
    } else {
        // zero arguments means type error:
        return Err(vm.new_type_error("Expected 1 or more arguments".to_string()));
    };

    if candidates.len() == 0 {
        let default = args.get_optional_kwarg("default");
        if default.is_none() {
            return Err(vm.new_value_error("max() arg is an empty sequence".to_string()));
        } else {
            return Ok(default.unwrap());
        }
    }

    let key_func = args.get_optional_kwarg("key");

    // Start with first assumption:
    let mut candidates_iter = candidates.into_iter();
    let mut x = candidates_iter.next().unwrap();
    // TODO: this key function looks pretty duplicate. Maybe we can create
    // a local function?
    let mut x_key = if let Some(f) = &key_func {
        let args = PyFuncArgs::new(vec![x.clone()], vec![]);
        vm.invoke(f.clone(), args)?
    } else {
        x.clone()
    };

    for y in candidates_iter {
        let y_key = if let Some(f) = &key_func {
            let args = PyFuncArgs::new(vec![y.clone()], vec![]);
            vm.invoke(f.clone(), args)?
        } else {
            y.clone()
        };
        let order = vm.call_method(&x_key, "__gt__", vec![y_key.clone()])?;

        if !objbool::get_value(&order) {
            x = y.clone();
            x_key = y_key;
        }
    }

    Ok(x)
}

// builtin_memoryview

fn builtin_min(vm: &mut VirtualMachine, args: PyFuncArgs) -> PyResult {
    let candidates = if args.args.len() > 1 {
        args.args.clone()
    } else if args.args.len() == 1 {
        vm.extract_elements(&args.args[0])?
    } else {
        // zero arguments means type error:
        return Err(vm.new_type_error("Expected 1 or more arguments".to_string()));
    };

    if candidates.len() == 0 {
        let default = args.get_optional_kwarg("default");
        if default.is_none() {
            return Err(vm.new_value_error("min() arg is an empty sequence".to_string()));
        } else {
            return Ok(default.unwrap());
        }
    }

    let key_func = args.get_optional_kwarg("key");

    let mut candidates_iter = candidates.into_iter();
    let mut x = candidates_iter.next().unwrap();
    // TODO: this key function looks pretty duplicate. Maybe we can create
    // a local function?
    let mut x_key = if let Some(f) = &key_func {
        let args = PyFuncArgs::new(vec![x.clone()], vec![]);
        vm.invoke(f.clone(), args)?
    } else {
        x.clone()
    };

    for y in candidates_iter {
        let y_key = if let Some(f) = &key_func {
            let args = PyFuncArgs::new(vec![y.clone()], vec![]);
            vm.invoke(f.clone(), args)?
        } else {
            y.clone()
        };
        let order = vm.call_method(&x_key, "__gt__", vec![y_key.clone()])?;

        if objbool::get_value(&order) {
            x = y.clone();
            x_key = y_key;
        }
    }

    Ok(x)
}

fn builtin_next(vm: &mut VirtualMachine, args: PyFuncArgs) -> PyResult {
    arg_check!(
        vm,
        args,
        required = [(iterator, None)],
        optional = [(default_value, None)]
    );

    match vm.call_method(iterator, "__next__", vec![]) {
        Ok(value) => Ok(value),
        Err(value) => {
            if objtype::isinstance(&value, &vm.ctx.exceptions.stop_iteration) {
                match default_value {
                    None => Err(value),
                    Some(value) => Ok(value.clone()),
                }
            } else {
                Err(value)
            }
        }
    }
}

fn builtin_oct(vm: &mut VirtualMachine, args: PyFuncArgs) -> PyResult {
    arg_check!(vm, args, required = [(number, Some(vm.ctx.int_type()))]);

    let n = objint::get_value(number);
    let s = if n.is_negative() {
        format!("-0o{:o}", n.abs())
    } else {
        format!("0o{:o}", n)
    };

    Ok(vm.new_str(s))
}

// builtin_open

fn builtin_ord(vm: &mut VirtualMachine, args: PyFuncArgs) -> PyResult {
    arg_check!(vm, args, required = [(string, Some(vm.ctx.str_type()))]);
    let string = objstr::get_value(string);
    let string_len = string.chars().count();
    if string_len > 1 {
        return Err(vm.new_type_error(format!(
            "ord() expected a character, but string of length {} found",
            string_len
        )));
    }
    match string.chars().next() {
        Some(character) => Ok(vm
            .context()
            .new_int((character as i32).to_bigint().unwrap())),
        None => Err(vm.new_type_error(
            "ord() could not guess the integer representing this character".to_string(),
        )),
    }
}

fn builtin_pow(vm: &mut VirtualMachine, args: PyFuncArgs) -> PyResult {
    arg_check!(
        vm,
        args,
        required = [(x, None), (y, None)],
        optional = [(mod_value, Some(vm.ctx.int_type()))]
    );
    let pow_method_name = "__pow__".to_string();
    let result = match vm.get_method(x.clone(), &pow_method_name) {
        Ok(attrib) => vm.invoke(attrib, PyFuncArgs::new(vec![y.clone()], vec![])),
        Err(..) => Err(vm.new_type_error("unsupported operand type(s) for pow".to_string())),
    };
    //Check if the 3rd argument is defined and perform modulus on the result
    //this should be optimized in the future to perform a "power-mod" algorithm in
    //order to improve performance
    match mod_value {
        Some(mod_value) => {
            let mod_method_name = "__mod__".to_string();
            match vm.get_method(
                result.expect("result not defined").clone(),
                &mod_method_name,
            ) {
                Ok(value) => vm.invoke(value, PyFuncArgs::new(vec![mod_value.clone()], vec![])),
                Err(..) => {
                    Err(vm.new_type_error("unsupported operand type(s) for mod".to_string()))
                }
            }
        }
        None => result,
    }
}

pub fn builtin_print(vm: &mut VirtualMachine, args: PyFuncArgs) -> PyResult {
    trace!("print called with {:?}", args);
    let mut first = true;
    for a in args.args {
        if first {
            first = false;
        } else {
            print!(" ");
        }
        let v = vm.to_str(&a)?;
        let s = objstr::get_value(&v);
        print!("{}", s);
    }
    println!();
    io::stdout().flush().unwrap();
    Ok(vm.get_none())
}

fn builtin_range(vm: &mut VirtualMachine, args: PyFuncArgs) -> PyResult {
    arg_check!(vm, args, required = [(range, Some(vm.ctx.int_type()))]);
    let value = objint::get_value(range);
    let range_elements: Vec<PyObjectRef> = (0..value.to_i32().unwrap())
        .map(|num| vm.context().new_int(num.to_bigint().unwrap()))
        .collect();
    Ok(vm.context().new_list(range_elements))
}

fn builtin_repr(vm: &mut VirtualMachine, args: PyFuncArgs) -> PyResult {
    arg_check!(vm, args, required = [(obj, None)]);
    vm.to_repr(obj)
}
// builtin_reversed
// builtin_round

fn builtin_setattr(vm: &mut VirtualMachine, args: PyFuncArgs) -> PyResult {
    arg_check!(
        vm,
        args,
        required = [(obj, None), (attr, Some(vm.ctx.str_type())), (value, None)]
    );
    let name = objstr::get_value(attr);
    vm.ctx.set_attr(obj, &name, value.clone());
    Ok(vm.get_none())
}

// builtin_slice
// builtin_sorted

fn builtin_sum(vm: &mut VirtualMachine, args: PyFuncArgs) -> PyResult {
    arg_check!(vm, args, required = [(iterable, None)]);
    let items = vm.extract_elements(iterable)?;

    // Start with zero and add at will:
    let mut sum = vm.ctx.new_int(Zero::zero());
    for item in items {
        sum = vm._add(sum, item)?;
    }
    Ok(sum)
}

// builtin_vars

fn builtin_zip(vm: &mut VirtualMachine, args: PyFuncArgs) -> PyResult {
    no_kwargs!(vm, args);

    // TODO: process one element at a time from iterators.
    let mut iterables = vec![];
    for iterable in args.args.iter() {
        let iterable = vm.extract_elements(iterable)?;
        iterables.push(iterable);
    }

    let minsize: usize = iterables.iter().map(|i| i.len()).min().unwrap_or(0);

    let mut new_items = vec![];
    for i in 0..minsize {
        let items = iterables
            .iter()
            .map(|iterable| iterable[i].clone())
            .collect();
        let element = vm.ctx.new_tuple(items);
        new_items.push(element);
    }

    Ok(vm.ctx.new_list(new_items))
}

// builtin___import__

pub fn mk_module(ctx: &PyContext) -> PyObjectRef {
    let mod_name = "__builtins__".to_string();
<<<<<<< HEAD
    let py_mod = ctx.new_module(&mod_name, ctx.new_scope(None));

    //set __name__ fixes: https://github.com/RustPython/RustPython/issues/146
    ctx.set_attr(&py_mod, "__name__", ctx.new_str(String::from("__main__")));

    ctx.set_item(&py_mod, "abs", ctx.new_rustfunc(builtin_abs));
    ctx.set_attr(&py_mod, "all", ctx.new_rustfunc(builtin_all));
    ctx.set_attr(&py_mod, "any", ctx.new_rustfunc(builtin_any));
    ctx.set_attr(&py_mod, "bin", ctx.new_rustfunc(builtin_bin));
    ctx.set_attr(&py_mod, "bool", ctx.bool_type());
    ctx.set_attr(&py_mod, "bytearray", ctx.bytearray_type());
    ctx.set_attr(&py_mod, "bytes", ctx.bytes_type());
    ctx.set_attr(&py_mod, "callable", ctx.new_rustfunc(builtin_callable));
    ctx.set_attr(&py_mod, "chr", ctx.new_rustfunc(builtin_chr));
    ctx.set_attr(&py_mod, "classmethod", ctx.classmethod_type());
    ctx.set_attr(&py_mod, "compile", ctx.new_rustfunc(builtin_compile));
    ctx.set_attr(&py_mod, "complex", ctx.complex_type());
    ctx.set_attr(&py_mod, "delattr", ctx.new_rustfunc(builtin_delattr));
    ctx.set_attr(&py_mod, "dict", ctx.dict_type());
    ctx.set_attr(&py_mod, "divmod", ctx.new_rustfunc(builtin_divmod));
    ctx.set_attr(&py_mod, "dir", ctx.new_rustfunc(builtin_dir));
    ctx.set_attr(&py_mod, "enumerate", ctx.new_rustfunc(builtin_enumerate));
    ctx.set_attr(&py_mod, "eval", ctx.new_rustfunc(builtin_eval));
    ctx.set_attr(&py_mod, "exec", ctx.new_rustfunc(builtin_exec));
    ctx.set_attr(&py_mod, "float", ctx.float_type());
    ctx.set_attr(&py_mod, "frozenset", ctx.frozenset_type());
    ctx.set_attr(&py_mod, "filter", ctx.new_rustfunc(builtin_filter));
    ctx.set_attr(&py_mod, "format", ctx.new_rustfunc(builtin_format));
    ctx.set_attr(&py_mod, "getattr", ctx.new_rustfunc(builtin_getattr));
    ctx.set_attr(&py_mod, "hasattr", ctx.new_rustfunc(builtin_hasattr));
    ctx.set_attr(&py_mod, "hash", ctx.new_rustfunc(builtin_hash));
    ctx.set_attr(&py_mod, "hex", ctx.new_rustfunc(builtin_hex));
    ctx.set_attr(&py_mod, "id", ctx.new_rustfunc(builtin_id));
    ctx.set_attr(&py_mod, "int", ctx.int_type());
    ctx.set_attr(&py_mod, "isinstance", ctx.new_rustfunc(builtin_isinstance));
    ctx.set_attr(&py_mod, "issubclass", ctx.new_rustfunc(builtin_issubclass));
    ctx.set_attr(&py_mod, "iter", ctx.new_rustfunc(builtin_iter));
    ctx.set_attr(&py_mod, "len", ctx.new_rustfunc(builtin_len));
    ctx.set_attr(&py_mod, "list", ctx.list_type());
    ctx.set_attr(&py_mod, "locals", ctx.new_rustfunc(builtin_locals));
    ctx.set_attr(&py_mod, "map", ctx.new_rustfunc(builtin_map));
    ctx.set_attr(&py_mod, "max", ctx.new_rustfunc(builtin_max));
    ctx.set_attr(&py_mod, "min", ctx.new_rustfunc(builtin_min));
    ctx.set_attr(&py_mod, "object", ctx.object());
    ctx.set_attr(&py_mod, "oct", ctx.new_rustfunc(builtin_oct));
    ctx.set_attr(&py_mod, "ord", ctx.new_rustfunc(builtin_ord));
    ctx.set_attr(&py_mod, "next", ctx.new_rustfunc(builtin_next));
    ctx.set_attr(&py_mod, "pow", ctx.new_rustfunc(builtin_pow));
    ctx.set_attr(&py_mod, "print", ctx.new_rustfunc(builtin_print));
    ctx.set_attr(&py_mod, "property", ctx.property_type());
    ctx.set_attr(&py_mod, "range", ctx.new_rustfunc(builtin_range));
    ctx.set_attr(&py_mod, "repr", ctx.new_rustfunc(builtin_repr));
    ctx.set_attr(&py_mod, "set", ctx.set_type());
    ctx.set_attr(&py_mod, "setattr", ctx.new_rustfunc(builtin_setattr));
    ctx.set_attr(&py_mod, "staticmethod", ctx.staticmethod_type());
    ctx.set_attr(&py_mod, "str", ctx.str_type());
    ctx.set_attr(&py_mod, "sum", ctx.new_rustfunc(builtin_sum));
    ctx.set_attr(&py_mod, "super", ctx.super_type());
    ctx.set_attr(&py_mod, "tuple", ctx.tuple_type());
=======
    let py_mod = py_item!(ctx, mod __builtins__ {
        //set __name__ fixes: https://github.com/RustPython/RustPython/issues/146
        let __name__ = ctx.new_str(String::from("__main__"));

        fn abs = builtin_abs;
        fn all = builtin_all;
        fn any = builtin_any;
        fn bin = builtin_bin;
        let bool = ctx.bool_type();
        let bytearray = ctx.bytearray_type();
        let bytes = ctx.bytes_type();
        fn callable = builtin_callable;
        fn chr = builtin_chr;
        let classmethod = ctx.classmethod_type();
        fn compile = builtin_compile;
        let complex = ctx.complex_type();
        fn delattr = builtin_delattr;
        let dict = ctx.dict_type();
        fn divmod = builtin_divmod;
        fn dir = builtin_dir;
        fn enumerate = builtin_enumerate;
        fn eval = builtin_eval;
        fn exec = builtin_exec;
        let float = ctx.float_type();
        let frozenset = ctx.frozenset_type();
        fn filter = builtin_filter;
        fn getattr = builtin_getattr;
        fn hasattr = builtin_hasattr;
        fn hash = builtin_hash;
        fn hex = builtin_hex;
        fn id = builtin_id;
        let int = ctx.int_type();
        fn isinstance = builtin_isinstance;
        fn issubclass = builtin_issubclass;
        fn iter = builtin_iter;
        fn len = builtin_len;
        let list = ctx.list_type();
        fn locals = builtin_locals;
        fn map = builtin_map;
        fn max = builtin_max;
        fn min = builtin_min;
        let object = ctx.object();
        fn oct = builtin_oct;
        fn ord = builtin_ord;
        fn next = builtin_next;
        fn pow = builtin_pow;
        fn print = builtin_print;
        let property = ctx.property_type();
        fn range = builtin_range;
        fn repr = builtin_repr;
        let set = ctx.set_type();
        fn setattr = builtin_setattr;
        let staticmethod = ctx.staticmethod_type();
        let str = ctx.str_type();
        fn sum = builtin_sum;
        let super = ctx.super_type();
        let tuple = ctx.tuple_type();
        fn zip = builtin_zip;

        // Exceptions:
        let BaseException = ctx.exceptions.base_exception_type.clone();
        let Exception = ctx.exceptions.exception_type.clone();
        let AssertionError = ctx.exceptions.assertion_error.clone();
        let AttributeError = ctx.exceptions.attribute_error.clone();
        let NameError = ctx.exceptions.name_error.clone();
        let RuntimeError = ctx.exceptions.runtime_error.clone();
        let NotImplementedError = ctx.exceptions.not_implemented_error.clone();
        let TypeError = ctx.exceptions.type_error.clone();
        let ValueError = ctx.exceptions.value_error.clone();
    });
    // because `type` is a reserved word
>>>>>>> 7b98e4f1
    ctx.set_attr(&py_mod, "type", ctx.type_type());

    py_mod
}

pub fn builtin_build_class_(vm: &mut VirtualMachine, mut args: PyFuncArgs) -> PyResult {
    let function = args.shift();
    let name_arg = args.shift();
    let bases = args.args.clone();
    let mut metaclass = args.get_kwarg("metaclass", vm.get_type());

    for base in bases.clone() {
        if objtype::issubclass(&base.typ(), &metaclass) {
            metaclass = base.typ();
        } else if !objtype::issubclass(&metaclass, &base.typ()) {
            return Err(vm.new_type_error("metaclass conflict: the metaclass of a derived class must be a (non-strict) subclass of the metaclasses of all its bases".to_string()));
        }
    }

    let bases = vm.context().new_tuple(bases);

    // Prepare uses full __getattribute__ resolution chain.
    let prepare_name = vm.new_str("__prepare__".to_string());
    let prepare = vm.get_attribute(metaclass.clone(), prepare_name)?;
    let namespace = vm.invoke(
        prepare,
        PyFuncArgs {
            args: vec![name_arg.clone(), bases.clone()],
            kwargs: vec![],
        },
    )?;

    vm.invoke(
        function,
        PyFuncArgs {
            args: vec![namespace.clone()],
            kwargs: vec![],
        },
    )?;

    vm.call_method(&metaclass, "__call__", vec![name_arg, bases, namespace])
}<|MERGE_RESOLUTION|>--- conflicted
+++ resolved
@@ -732,67 +732,6 @@
 
 pub fn mk_module(ctx: &PyContext) -> PyObjectRef {
     let mod_name = "__builtins__".to_string();
-<<<<<<< HEAD
-    let py_mod = ctx.new_module(&mod_name, ctx.new_scope(None));
-
-    //set __name__ fixes: https://github.com/RustPython/RustPython/issues/146
-    ctx.set_attr(&py_mod, "__name__", ctx.new_str(String::from("__main__")));
-
-    ctx.set_item(&py_mod, "abs", ctx.new_rustfunc(builtin_abs));
-    ctx.set_attr(&py_mod, "all", ctx.new_rustfunc(builtin_all));
-    ctx.set_attr(&py_mod, "any", ctx.new_rustfunc(builtin_any));
-    ctx.set_attr(&py_mod, "bin", ctx.new_rustfunc(builtin_bin));
-    ctx.set_attr(&py_mod, "bool", ctx.bool_type());
-    ctx.set_attr(&py_mod, "bytearray", ctx.bytearray_type());
-    ctx.set_attr(&py_mod, "bytes", ctx.bytes_type());
-    ctx.set_attr(&py_mod, "callable", ctx.new_rustfunc(builtin_callable));
-    ctx.set_attr(&py_mod, "chr", ctx.new_rustfunc(builtin_chr));
-    ctx.set_attr(&py_mod, "classmethod", ctx.classmethod_type());
-    ctx.set_attr(&py_mod, "compile", ctx.new_rustfunc(builtin_compile));
-    ctx.set_attr(&py_mod, "complex", ctx.complex_type());
-    ctx.set_attr(&py_mod, "delattr", ctx.new_rustfunc(builtin_delattr));
-    ctx.set_attr(&py_mod, "dict", ctx.dict_type());
-    ctx.set_attr(&py_mod, "divmod", ctx.new_rustfunc(builtin_divmod));
-    ctx.set_attr(&py_mod, "dir", ctx.new_rustfunc(builtin_dir));
-    ctx.set_attr(&py_mod, "enumerate", ctx.new_rustfunc(builtin_enumerate));
-    ctx.set_attr(&py_mod, "eval", ctx.new_rustfunc(builtin_eval));
-    ctx.set_attr(&py_mod, "exec", ctx.new_rustfunc(builtin_exec));
-    ctx.set_attr(&py_mod, "float", ctx.float_type());
-    ctx.set_attr(&py_mod, "frozenset", ctx.frozenset_type());
-    ctx.set_attr(&py_mod, "filter", ctx.new_rustfunc(builtin_filter));
-    ctx.set_attr(&py_mod, "format", ctx.new_rustfunc(builtin_format));
-    ctx.set_attr(&py_mod, "getattr", ctx.new_rustfunc(builtin_getattr));
-    ctx.set_attr(&py_mod, "hasattr", ctx.new_rustfunc(builtin_hasattr));
-    ctx.set_attr(&py_mod, "hash", ctx.new_rustfunc(builtin_hash));
-    ctx.set_attr(&py_mod, "hex", ctx.new_rustfunc(builtin_hex));
-    ctx.set_attr(&py_mod, "id", ctx.new_rustfunc(builtin_id));
-    ctx.set_attr(&py_mod, "int", ctx.int_type());
-    ctx.set_attr(&py_mod, "isinstance", ctx.new_rustfunc(builtin_isinstance));
-    ctx.set_attr(&py_mod, "issubclass", ctx.new_rustfunc(builtin_issubclass));
-    ctx.set_attr(&py_mod, "iter", ctx.new_rustfunc(builtin_iter));
-    ctx.set_attr(&py_mod, "len", ctx.new_rustfunc(builtin_len));
-    ctx.set_attr(&py_mod, "list", ctx.list_type());
-    ctx.set_attr(&py_mod, "locals", ctx.new_rustfunc(builtin_locals));
-    ctx.set_attr(&py_mod, "map", ctx.new_rustfunc(builtin_map));
-    ctx.set_attr(&py_mod, "max", ctx.new_rustfunc(builtin_max));
-    ctx.set_attr(&py_mod, "min", ctx.new_rustfunc(builtin_min));
-    ctx.set_attr(&py_mod, "object", ctx.object());
-    ctx.set_attr(&py_mod, "oct", ctx.new_rustfunc(builtin_oct));
-    ctx.set_attr(&py_mod, "ord", ctx.new_rustfunc(builtin_ord));
-    ctx.set_attr(&py_mod, "next", ctx.new_rustfunc(builtin_next));
-    ctx.set_attr(&py_mod, "pow", ctx.new_rustfunc(builtin_pow));
-    ctx.set_attr(&py_mod, "print", ctx.new_rustfunc(builtin_print));
-    ctx.set_attr(&py_mod, "property", ctx.property_type());
-    ctx.set_attr(&py_mod, "range", ctx.new_rustfunc(builtin_range));
-    ctx.set_attr(&py_mod, "repr", ctx.new_rustfunc(builtin_repr));
-    ctx.set_attr(&py_mod, "set", ctx.set_type());
-    ctx.set_attr(&py_mod, "setattr", ctx.new_rustfunc(builtin_setattr));
-    ctx.set_attr(&py_mod, "staticmethod", ctx.staticmethod_type());
-    ctx.set_attr(&py_mod, "str", ctx.str_type());
-    ctx.set_attr(&py_mod, "sum", ctx.new_rustfunc(builtin_sum));
-    ctx.set_attr(&py_mod, "super", ctx.super_type());
-    ctx.set_attr(&py_mod, "tuple", ctx.tuple_type());
-=======
     let py_mod = py_item!(ctx, mod __builtins__ {
         //set __name__ fixes: https://github.com/RustPython/RustPython/issues/146
         let __name__ = ctx.new_str(String::from("__main__"));
@@ -819,6 +758,7 @@
         let float = ctx.float_type();
         let frozenset = ctx.frozenset_type();
         fn filter = builtin_filter;
+        fn format = builtin_format;
         fn getattr = builtin_getattr;
         fn hasattr = builtin_hasattr;
         fn hash = builtin_hash;
@@ -848,7 +788,6 @@
         let staticmethod = ctx.staticmethod_type();
         let str = ctx.str_type();
         fn sum = builtin_sum;
-        let super = ctx.super_type();
         let tuple = ctx.tuple_type();
         fn zip = builtin_zip;
 
@@ -863,8 +802,8 @@
         let TypeError = ctx.exceptions.type_error.clone();
         let ValueError = ctx.exceptions.value_error.clone();
     });
-    // because `type` is a reserved word
->>>>>>> 7b98e4f1
+    // because `super` and `type` are reserved words
+    ctx.set_attr(&py_mod, "super", ctx.super_type());
     ctx.set_attr(&py_mod, "type", ctx.type_type());
 
     py_mod
